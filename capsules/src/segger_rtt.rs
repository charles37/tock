--- conflicted
+++ resolved
@@ -253,13 +253,8 @@
     }
 }
 
-<<<<<<< HEAD
-impl<A: hil::time::Alarm<'a>> hil::time::AlarmClient for SeggerRtt<'a, A> {
+impl<'a, A: hil::time::Alarm<'a>> hil::time::AlarmClient for SeggerRtt<'a, A> {
     fn alarm(&self) {
-=======
-impl<'a, A: hil::time::Alarm<'a>> hil::time::AlarmClient for SeggerRtt<'a, A> {
-    fn fired(&self) {
->>>>>>> 313a5e12
         self.client.map(|client| {
             self.client_buffer.take().map(|buffer| {
                 client.transmitted_buffer(buffer, self.tx_len.get(), ReturnCode::SUCCESS);
