--- conflicted
+++ resolved
@@ -36,10 +36,6 @@
 pub mod symmetric_encryption;
 pub mod ninedof;
 pub mod ltc294x;
-<<<<<<< HEAD
-pub mod usb;
-pub mod usb_simple;
-=======
 pub mod mcp23008;
 pub mod gpio_async;
 pub mod max17205;
@@ -47,4 +43,5 @@
 pub mod nonvolatile_to_pages;
 pub mod nonvolatile_storage_driver;
 pub mod app_flash_driver;
->>>>>>> e98b9f9a
+pub mod usb;
+pub mod usb_simple;